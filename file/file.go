package file

import (
	"io"
	"time"
)

// Cabinet is access to a swatch of a filesystem.
//
// Cabinet can be backed by a real (presumably posix-ish) filesystem,
// or backed by an in-memory implementation,
// or backed by a read-only view of a tar file,
// or... whatever else you can dream of that fits the interface!
//
// Fair warning: if a Cabinet instance is the only thing that accesses
// whatever its backing storage is, then sure, you can assume no conflicting
// mutations between serial accesses to the Cabinet and any Handles yielded
// from it, or mutex access to these things, etc.
// But if the Cabinet instance is backed by some storage which can be
// accessed in more than one way -- and this is the _common case_ --
// e.g. any Cabinet backed by a posix filesystem is this! -- then it's
// impossible to assure a lack of concurrent modifications from within
// this interface alone.  You'd have to establish contracts based on whatever
// the backing store is, and enforce it using mechanisms that work across
// all possible ways of accessing that backing store.
//
// TODO(ws): rename 'Root' or 'Chroot' for more compatible metaphor?
type Cabinet interface {
	// TODO(ws): how does this error / fail?
	Open() Handle
}

type Handle interface {
	Kind() Kind
<<<<<<< HEAD
	// TODO(ws): how does this error / fail? returns nil if not applicable?
	Dir() Dir
=======
	ReadMetadata(*Metadata) *Metadata // Reads metadata -- if a pointer is given as a param, it will be modified and the same pointer returned; or, if given nil, will return a newly allocated structure.
	Dir() Dir                         // Dir specializes the value into a Dir, or panics if the Kind is incorrect.  (You could also do this by casting, but this method provides a better error.)

>>>>>>> 34f50e16
	Reader() io.Reader // Works for readable files; returns an erroring thunk for dirs.
	Writer() io.Writer // Works for writable files; returns an erroring thunk for dirs or read-only files.
	io.Closer          // Works for anything -- files, dirs, etc -- all handles have a 'Close' operation.
	// todo add seek, etc, methods.
	// consider putting these behind an interface+specialization method similar to what we do for Dir.

	Xattrs() Xattrs // Returns an interface that can be used to access "extended attributes".
}

type (
	// Kind is an enum.
	// Its members are the `Kind_*` types.
	Kind interface {
		// TODO(ws): why the '_Kind' method?
		_Kind()
		String() string
		GoString() string
	}

	Kind_File        struct{}
	Kind_Dir         struct{}
	Kind_Symlink     struct{}
	Kind_Fifo        struct{}
	Kind_Socket      struct{}
	Kind_BlockDevice struct{}
	Kind_CharDevice  struct{}

	// Note that "hardlink" is not a kind of file.
	//  Hardlinks are a contextual concept, and they don't make any sense outside of the scope of a single "cabinet" (in posix: a mount), which makes their semantics very wobbly to say the least.
)

func (Kind_File) _Kind()        {}
func (Kind_Dir) _Kind()         {}
func (Kind_Symlink) _Kind()     {}
func (Kind_Fifo) _Kind()        {}
func (Kind_Socket) _Kind()      {}
func (Kind_BlockDevice) _Kind() {}
func (Kind_CharDevice) _Kind()  {}

func (Kind_File) String() string        { return "f" }
func (Kind_Dir) String() string         { return "d" }
func (Kind_Symlink) String() string     { return "l" }
func (Kind_Fifo) String() string        { return "p" }
func (Kind_Socket) String() string      { return "s" }
func (Kind_BlockDevice) String() string { return "b" }
func (Kind_CharDevice) String() string  { return "c" }

func (Kind_File) GoString() string        { return "file.Kind_File" }
func (Kind_Dir) GoString() string         { return "file.Kind_Dir" }
func (Kind_Symlink) GoString() string     { return "file.Kind_Symlink" }
func (Kind_Fifo) GoString() string        { return "file.Kind_Fifo" }
func (Kind_Socket) GoString() string      { return "file.Kind_Socket" }
func (Kind_BlockDevice) GoString() string { return "file.Kind_Device" }
func (Kind_CharDevice) GoString() string  { return "file.Kind_CharDevice" }

type Dir interface {
	// dir reading methods.
	// as well as 'open' with a single name (not path) param, i'd hope.
	// might as well cache a path?  i can't imagine refusal to do so would often save a meaningful piece of energy.
}

type Metadata struct {
	Perms    Mode      // permission bits
	Uid      uint32    // user id of owner
	Gid      uint32    // group id of owner
	Size     int64     // length in bytes
	Linkname string    // if symlink: target of link
	Devmajor int64     // major number of character or block device
	Devminor int64     // minor number of character or block device
	Ctime    time.Time // time of "creation"
	Mtime    time.Time // time of modification
	Atime    time.Time // time of access

	// Note that some of the time fields come with major caveats on any practical system:
	//  - ctime -- generally cannot be *set*, only read.
	//  - atime -- does not necessary represent the last access
	//      (many filesystems have settings like "noatime" or "relatime"
	//        which minimize the setting of atime for performance reasons).
	//      Can be set (though it's often of dubious practical utility to do so).

	// Xattrs are *absent* from this structure.
	//  Xattrs demand significantly more effort to read on most real-world filesystems than the rest of this structure
	//   (e.g., on linux, a syscall *per attribute read* is required -- the cost scales linearly);
	//  therefore we do not engage in those costly operations without direct request,
	//  and that direct request goes through another interface than this.
}

type Xattrs interface {
	Supported() bool
	Enumerate() []string
	Lookup(k string) string
}

// Mode tracks the familiar posixy 0777 bitmask.
type Mode struct {
	bits uint16

	// Should this include sticky, setuid, setgid?
	//  Maybe so, because they're often serialized together.
	//  Maybe not, because this type is not meant for APIs, not for direct serialization.
	//  Maybe not, because we already know that setuid and setgid get Different treatment in many cases.
	//  Sticky might be subject to separate discussion than setuid and setgid.

	// Should this track a tidbit of metadata about whether it's "actually" 0755 or if the backing store only said "executable"?
	//  This feels like a neat idea.  We should try it.
	//   Likely to be troublesome?  Also plausible, yes.
}

func NewModeFromBits(bits uint16) Mode {
	return Mode{bits & 0777}
}

func (m Mode) Raw() uint16 {
	return m.bits
}
func (m Mode) String() string {
	var buf [9]byte
	const rwx = "rwxrwxrwx"
	for i, c := range rwx {
		if m.bits&(1<<uint(9-1-i)) != 0 {
			buf[i] = byte(c)
		} else {
			buf[i] = '-'
		}
	}
	return string(buf[:])
}<|MERGE_RESOLUTION|>--- conflicted
+++ resolved
@@ -32,14 +32,9 @@
 
 type Handle interface {
 	Kind() Kind
-<<<<<<< HEAD
+	ReadMetadata(*Metadata) *Metadata // Reads metadata -- if a pointer is given as a param, it will be modified and the same pointer returned; or, if given nil, will return a newly allocated structure.
 	// TODO(ws): how does this error / fail? returns nil if not applicable?
-	Dir() Dir
-=======
-	ReadMetadata(*Metadata) *Metadata // Reads metadata -- if a pointer is given as a param, it will be modified and the same pointer returned; or, if given nil, will return a newly allocated structure.
-	Dir() Dir                         // Dir specializes the value into a Dir, or panics if the Kind is incorrect.  (You could also do this by casting, but this method provides a better error.)
-
->>>>>>> 34f50e16
+	Dir() Dir          // Dir specializes the value into a Dir, or panics if the Kind is incorrect.  (You could also do this by casting, but this method provides a better error.)
 	Reader() io.Reader // Works for readable files; returns an erroring thunk for dirs.
 	Writer() io.Writer // Works for writable files; returns an erroring thunk for dirs or read-only files.
 	io.Closer          // Works for anything -- files, dirs, etc -- all handles have a 'Close' operation.
